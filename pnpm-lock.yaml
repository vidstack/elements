--- conflicted
+++ resolved
@@ -18,14 +18,10 @@
         version: 1.2.5
       '@types/node':
         specifier: ^16.0.0
-<<<<<<< HEAD
         version: 16.18.61
       '@types/prompts':
         specifier: ^2.4.8
         version: 2.4.8
-=======
-        version: 16.18.60
->>>>>>> d6fed4bd
       chokidar:
         specifier: ^3.5.0
         version: 3.5.3
@@ -92,11 +88,7 @@
         version: 11.0.4
       '@types/react':
         specifier: ^18.0.0
-<<<<<<< HEAD
         version: 18.2.37
-=======
-        version: 18.2.34
->>>>>>> d6fed4bd
       '@vitejs/plugin-react':
         specifier: ^4.1.0
         version: 4.1.1(vite@4.5.0)
@@ -138,11 +130,7 @@
         version: link:../vidstack
       vite:
         specifier: ^4.4.9
-<<<<<<< HEAD
         version: 4.5.0(@types/node@16.18.61)
-=======
-        version: 4.5.0(@types/node@16.18.60)
->>>>>>> d6fed4bd
 
   packages/vidstack:
     dependencies:
@@ -245,11 +233,7 @@
         version: 5.2.2
       vite:
         specifier: ^4.2.0
-<<<<<<< HEAD
         version: 4.5.0(@types/node@16.18.61)
-=======
-        version: 4.5.0(@types/node@16.18.60)
->>>>>>> d6fed4bd
       vitest:
         specifier: ^0.30.0
         version: 0.30.1(jsdom@21.1.2)
@@ -1320,11 +1304,7 @@
       rollup:
         optional: true
     dependencies:
-<<<<<<< HEAD
       '@types/estree': 1.0.5
-=======
-      '@types/estree': 1.0.4
->>>>>>> d6fed4bd
       estree-walker: 2.0.2
       picomatch: 2.3.1
       rollup: 3.29.4
@@ -1344,11 +1324,7 @@
         integrity: sha512-Pay9fq2lM2wXPWbteBsRAGiWH2hig4ZE2asK+mm7kUzlxRTfL961rj89I6zV/E3PcIkDqyuBEcMxFT7rccugeQ==,
       }
     dependencies:
-<<<<<<< HEAD
       '@types/node': 16.18.61
-=======
-      '@types/node': 16.18.60
->>>>>>> d6fed4bd
     dev: true
 
   /@types/babel__code-frame@7.0.6:
@@ -1405,13 +1381,8 @@
         integrity: sha512-fB3Zu92ucau0iQ0JMCFQE7b/dv8Ot07NI3KaZIkIUNXq82k4eBAqUaneXfleGY9JWskeS9y+u0nXMyspcuQrCg==,
       }
     dependencies:
-<<<<<<< HEAD
       '@types/connect': 3.4.38
       '@types/node': 16.18.61
-=======
-      '@types/connect': 3.4.37
-      '@types/node': 16.18.60
->>>>>>> d6fed4bd
     dev: true
 
   /@types/chai-subset@1.3.5:
@@ -1436,13 +1407,8 @@
         integrity: sha512-UhuhrQ5hclX6UJctv5m4Rfp52AfG9o9+d9/HwjxhVB5NjXxr5t9oKgJxN8xRHgr35oo8meUEHUPFWiKg6y71aA==,
       }
     dependencies:
-<<<<<<< HEAD
       '@types/node': 16.18.61
       '@types/qs': 6.9.10
-=======
-      '@types/node': 16.18.60
-      '@types/qs': 6.9.9
->>>>>>> d6fed4bd
     dev: true
 
   /@types/connect@3.4.38:
@@ -1451,11 +1417,7 @@
         integrity: sha512-K6uROf1LD88uDQqJCktA4yzL1YYAK6NgfsI0v/mTgyPKWsX1CnJ0XPSDhViejru1GcRkLWb8RlzFYJRqGUbaug==,
       }
     dependencies:
-<<<<<<< HEAD
       '@types/node': 16.18.61
-=======
-      '@types/node': 16.18.60
->>>>>>> d6fed4bd
     dev: true
 
   /@types/content-disposition@0.5.8:
@@ -1478,17 +1440,10 @@
         integrity: sha512-hmUCjAk2fwZVPPkkPBcI7jGLIR5mg4OVoNMBwU6aVsMm/iNPY7z9/R+x2fSwLt/ZXoGua6C5Zy2k5xOo9jUyhQ==,
       }
     dependencies:
-<<<<<<< HEAD
       '@types/connect': 3.4.38
       '@types/express': 4.17.21
       '@types/keygrip': 1.0.5
       '@types/node': 16.18.61
-=======
-      '@types/connect': 3.4.37
-      '@types/express': 4.17.20
-      '@types/keygrip': 1.0.4
-      '@types/node': 16.18.60
->>>>>>> d6fed4bd
     dev: true
 
   /@types/debounce@1.2.4:
@@ -1507,17 +1462,10 @@
     dev: true
     optional: true
 
-<<<<<<< HEAD
   /@types/estree@1.0.5:
     resolution:
       {
         integrity: sha512-/kYRxGDLWzHOB7q+wtSUQlFrtcdUccpfy+X+9iMBpHK8QLLhx2wIPYuS5DYtR9Wa/YlZAbIovy7qVdB1Aq6Lyw==,
-=======
-  /@types/estree@1.0.4:
-    resolution:
-      {
-        integrity: sha512-2JwWnHK9H+wUZNorf2Zr6ves96WHoWDJIftkcxPKsS7Djta6Zu519LarhRNljPXkpsZR2ZMwNCPeW7omW07BJw==,
->>>>>>> d6fed4bd
       }
     dev: true
 
@@ -1527,17 +1475,10 @@
         integrity: sha512-OaJ7XLaelTgrvlZD8/aa0vvvxZdUmlCn6MtWeB7TkiKW70BQLc9XEPpDLPdbo52ZhXUCrznlWdCHWxJWtdyajA==,
       }
     dependencies:
-<<<<<<< HEAD
       '@types/node': 16.18.61
       '@types/qs': 6.9.10
       '@types/range-parser': 1.2.7
       '@types/send': 0.17.4
-=======
-      '@types/node': 16.18.60
-      '@types/qs': 6.9.9
-      '@types/range-parser': 1.2.6
-      '@types/send': 0.17.3
->>>>>>> d6fed4bd
     dev: true
 
   /@types/express@4.17.21:
@@ -1558,13 +1499,8 @@
         integrity: sha512-yTbItCNreRooED33qjunPthRcSjERP1r4MqCZc7wv0u2sUkzTFp45tgUfS5+r7FrZPdmCCNflLhVSP/o+SemsQ==,
       }
     dependencies:
-<<<<<<< HEAD
       '@types/jsonfile': 6.1.4
       '@types/node': 16.18.61
-=======
-      '@types/jsonfile': 6.1.3
-      '@types/node': 16.18.60
->>>>>>> d6fed4bd
     dev: true
 
   /@types/fscreen@1.0.4:
@@ -1619,11 +1555,7 @@
         integrity: sha512-D5qGUYwjvnNNextdU59/+fI+spnwtTFmyQP0h+PfIOSkNfpU6AOICUOkm4i0OnSk+NyjdPJrxCDro0sJsWlRpQ==,
       }
     dependencies:
-<<<<<<< HEAD
       '@types/node': 16.18.61
-=======
-      '@types/node': 16.18.60
->>>>>>> d6fed4bd
     dev: true
 
   /@types/keygrip@1.0.5:
@@ -1648,7 +1580,6 @@
         integrity: sha512-0HZSGNdmLlLRvSxv0ngLSp09Hw98c+2XL3ZRYmkE6y8grqTweKEyyaj7LgxkyPUv0gQ5pNS/a7kHXo2Iwha1rA==,
       }
     dependencies:
-<<<<<<< HEAD
       '@types/accepts': 1.3.7
       '@types/content-disposition': 0.5.8
       '@types/cookies': 0.7.10
@@ -1664,16 +1595,6 @@
       {
         integrity: sha512-/pyBZWSLD2n0dcHE3hq8s8ZvcETHtEuF+3E7XVt0Ig2nvsVQXdghHVcEkIWjy9A0wKfTn97a/PSDYohKIlnP/w==,
       }
-=======
-      '@types/accepts': 1.3.6
-      '@types/content-disposition': 0.5.7
-      '@types/cookies': 0.7.9
-      '@types/http-assert': 1.5.4
-      '@types/http-errors': 2.0.3
-      '@types/keygrip': 1.0.4
-      '@types/koa-compose': 3.2.7
-      '@types/node': 16.18.60
->>>>>>> d6fed4bd
     dev: true
 
   /@types/mime@3.0.4:
@@ -1690,17 +1611,10 @@
       }
     dev: true
 
-<<<<<<< HEAD
   /@types/node@16.18.61:
     resolution:
       {
         integrity: sha512-k0N7BqGhJoJzdh6MuQg1V1ragJiXTh8VUBAZTWjJ9cUq23SG0F0xavOwZbhiP4J3y20xd6jxKx+xNUhkMAi76Q==,
-=======
-  /@types/node@16.18.60:
-    resolution:
-      {
-        integrity: sha512-ZUGPWx5vKfN+G2/yN7pcSNLkIkXEvlwNaJEd4e0ppX7W2S8XAkdc/37hM4OUNJB9sa0p12AOvGvxL4JCPiz9DA==,
->>>>>>> d6fed4bd
       }
     dev: true
 
@@ -1742,17 +1656,10 @@
       }
     dev: true
 
-<<<<<<< HEAD
   /@types/react@18.2.37:
     resolution:
       {
         integrity: sha512-RGAYMi2bhRgEXT3f4B92WTohopH6bIXw05FuGlmJEnv/omEn190+QYEIYxIAuIBdKgboYYdVved2p1AxZVQnaw==,
-=======
-  /@types/react@18.2.34:
-    resolution:
-      {
-        integrity: sha512-U6eW/alrRk37FU/MS2RYMjx0Va2JGIVXELTODaTIYgvWGCV4Y4TfTUzG8DdmpDNIT0Xpj/R7GfyHOJJrDttcvg==,
->>>>>>> d6fed4bd
       }
     dependencies:
       '@types/prop-types': 15.7.10
@@ -1780,13 +1687,8 @@
         integrity: sha512-x2EM6TJOybec7c52BX0ZspPodMsQUd5L6PRwOunVyVUhXiBSKf3AezDL8Dgvgt5o0UfKNfuA0eMLr2wLT4AiBA==,
       }
     dependencies:
-<<<<<<< HEAD
       '@types/mime': 1.3.5
       '@types/node': 16.18.61
-=======
-      '@types/mime': 1.3.4
-      '@types/node': 16.18.60
->>>>>>> d6fed4bd
     dev: true
 
   /@types/serve-static@1.15.5:
@@ -1795,15 +1697,9 @@
         integrity: sha512-PDRk21MnK70hja/YF8AHfC7yIsiQHn1rcXx7ijCFBX/k+XQJhQT/gw3xekXKJvx+5SXaMMS8oqQy09Mzvz2TuQ==,
       }
     dependencies:
-<<<<<<< HEAD
       '@types/http-errors': 2.0.4
       '@types/mime': 3.0.4
       '@types/node': 16.18.61
-=======
-      '@types/http-errors': 2.0.3
-      '@types/mime': 3.0.3
-      '@types/node': 16.18.60
->>>>>>> d6fed4bd
     dev: true
 
   /@types/trusted-types@2.0.6:
@@ -1819,11 +1715,7 @@
         integrity: sha512-JQbbmxZTZehdc2iszGKs5oC3NFnjeay7mtAWrdt7qNtAVK0g19muApzAy4bm9byz79xa2ZnO/BOBC2R8RC5Lww==,
       }
     dependencies:
-<<<<<<< HEAD
       '@types/node': 16.18.61
-=======
-      '@types/node': 16.18.60
->>>>>>> d6fed4bd
     dev: true
 
   /@vitejs/plugin-react@4.1.1(vite@4.5.0):
@@ -1840,11 +1732,7 @@
       '@babel/plugin-transform-react-jsx-source': 7.22.5(@babel/core@7.23.2)
       '@types/babel__core': 7.20.4
       react-refresh: 0.14.0
-<<<<<<< HEAD
       vite: 4.5.0(@types/node@16.18.61)
-=======
-      vite: 4.5.0(@types/node@16.18.60)
->>>>>>> d6fed4bd
     transitivePeerDependencies:
       - supports-color
     dev: true
@@ -2404,11 +2292,7 @@
     hasBin: true
     dependencies:
       caniuse-lite: 1.0.30001561
-<<<<<<< HEAD
       electron-to-chromium: 1.4.578
-=======
-      electron-to-chromium: 1.4.576
->>>>>>> d6fed4bd
       node-releases: 2.0.13
       update-browserslist-db: 1.0.13(browserslist@4.22.1)
     dev: true
@@ -2615,11 +2499,7 @@
       }
     dependencies:
       '@jridgewell/sourcemap-codec': 1.4.15
-<<<<<<< HEAD
       '@types/estree': 1.0.5
-=======
-      '@types/estree': 1.0.4
->>>>>>> d6fed4bd
       acorn: 8.11.2
       estree-walker: 3.0.3
       periscopic: 3.1.0
@@ -3013,17 +2893,10 @@
       }
     dev: true
 
-<<<<<<< HEAD
   /electron-to-chromium@1.4.578:
     resolution:
       {
         integrity: sha512-V0ZhSu1BQZKfG0yNEL6Dadzik8E1vAzfpVOapdSiT9F6yapEJ3Bk+4tZ4SMPdWiUchCgnM/ByYtBzp5ntzDMIA==,
-=======
-  /electron-to-chromium@1.4.576:
-    resolution:
-      {
-        integrity: sha512-yXsZyXJfAqzWk1WKryr0Wl0MN2D47xodPvEEwlVePBnhU5E7raevLQR+E6b9JAD3GfL/7MbAL9ZtWQQPcLx7wA==,
->>>>>>> d6fed4bd
       }
     dev: true
 
@@ -3221,11 +3094,7 @@
         integrity: sha512-7RUKfXgSMMkzt6ZuXmqapOurLGPPfgj6l9uRZ7lRGolvk0y2yocc35LdcxKC5PQZdn2DMqioAQ2NoWcrTKmm6g==,
       }
     dependencies:
-<<<<<<< HEAD
       '@types/estree': 1.0.5
-=======
-      '@types/estree': 1.0.4
->>>>>>> d6fed4bd
     dev: true
 
   /esutils@2.0.3:
@@ -3908,11 +3777,7 @@
         integrity: sha512-v3rht/LgVcsdZa3O2Nqs+NMowLOxeOm7Ay9+/ARQ2F+qEoANRcqrjAZKGN0v8ymUetZGgkp26LTnGT7H0Qo9Pg==,
       }
     dependencies:
-<<<<<<< HEAD
       '@types/estree': 1.0.5
-=======
-      '@types/estree': 1.0.4
->>>>>>> d6fed4bd
     dev: true
 
   /is-stream@2.0.1:
@@ -4311,11 +4176,7 @@
         integrity: sha512-Q1A5lHza3bnmxoWJn6yS6vQZQdExl4fghk8W1G+jnAEdoFNYo5oeBBb/Ol7zSEdKd3TR7+r0zsJQyuWEVguiyQ==,
       }
     dependencies:
-<<<<<<< HEAD
       '@types/trusted-types': 2.0.6
-=======
-      '@types/trusted-types': 2.0.5
->>>>>>> d6fed4bd
     dev: true
 
   /lit@3.0.2:
@@ -4853,11 +4714,7 @@
         integrity: sha512-vKiQ8RRtkl9P+r/+oefh25C3fhybptkHKCZSPlcXiJux2tJF55GnEj3BVn4A5gKfq9NWWXXrxkHBwVPUfH0opw==,
       }
     dependencies:
-<<<<<<< HEAD
       '@types/estree': 1.0.5
-=======
-      '@types/estree': 1.0.4
->>>>>>> d6fed4bd
       estree-walker: 3.0.3
       is-reference: 3.0.2
     dev: true
@@ -6137,11 +5994,7 @@
     engines: { node: '>= 0.8' }
     dev: true
 
-<<<<<<< HEAD
   /vite-node@0.30.1(@types/node@16.18.61):
-=======
-  /vite-node@0.30.1(@types/node@16.18.60):
->>>>>>> d6fed4bd
     resolution:
       {
         integrity: sha512-vTikpU/J7e6LU/8iM3dzBo8ZhEiKZEKRznEMm+mJh95XhWaPrJQraT/QsT2NWmuEf+zgAoMe64PKT7hfZ1Njmg==,
@@ -6154,11 +6007,7 @@
       mlly: 1.4.2
       pathe: 1.1.1
       picocolors: 1.0.0
-<<<<<<< HEAD
       vite: 4.5.0(@types/node@16.18.61)
-=======
-      vite: 4.5.0(@types/node@16.18.60)
->>>>>>> d6fed4bd
     transitivePeerDependencies:
       - '@types/node'
       - less
@@ -6170,11 +6019,7 @@
       - terser
     dev: true
 
-<<<<<<< HEAD
   /vite@4.5.0(@types/node@16.18.61):
-=======
-  /vite@4.5.0(@types/node@16.18.60):
->>>>>>> d6fed4bd
     resolution:
       {
         integrity: sha512-ulr8rNLA6rkyFAlVWw2q5YJ91v098AFQ2R0PRFwPzREXOUJQPtFUG0t+/ZikhaOCDqFoDhN6/v8Sq0o4araFAw==,
@@ -6205,11 +6050,7 @@
       terser:
         optional: true
     dependencies:
-<<<<<<< HEAD
       '@types/node': 16.18.61
-=======
-      '@types/node': 16.18.60
->>>>>>> d6fed4bd
       esbuild: 0.18.20
       postcss: 8.4.31
       rollup: 3.29.4
@@ -6251,15 +6092,9 @@
       webdriverio:
         optional: true
     dependencies:
-<<<<<<< HEAD
       '@types/chai': 4.3.10
       '@types/chai-subset': 1.3.5
       '@types/node': 16.18.61
-=======
-      '@types/chai': 4.3.9
-      '@types/chai-subset': 1.3.4
-      '@types/node': 16.18.60
->>>>>>> d6fed4bd
       '@vitest/expect': 0.30.1
       '@vitest/runner': 0.30.1
       '@vitest/snapshot': 0.30.1
@@ -6281,13 +6116,8 @@
       strip-literal: 1.3.0
       tinybench: 2.5.1
       tinypool: 0.4.0
-<<<<<<< HEAD
       vite: 4.5.0(@types/node@16.18.61)
       vite-node: 0.30.1(@types/node@16.18.61)
-=======
-      vite: 4.5.0(@types/node@16.18.60)
-      vite-node: 0.30.1(@types/node@16.18.60)
->>>>>>> d6fed4bd
       why-is-node-running: 2.2.2
     transitivePeerDependencies:
       - less
