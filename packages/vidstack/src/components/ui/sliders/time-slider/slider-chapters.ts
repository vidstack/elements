--- conflicted
+++ resolved
@@ -344,13 +344,9 @@
     if (!this.scope) return;
 
     const { disabled } = this.$props;
-<<<<<<< HEAD
     const { adStarted } = this._media.$state;
-    if (disabled() || adStarted()) return;
-=======
->>>>>>> 83f6a337
-
-    if (disabled()) {
+
+    if (disabled() || adStarted()) {
       this._$cues.set([]);
       this._activeIndex.set(0);
       this._bufferedIndex = 0;
