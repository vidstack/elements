{
  "name": "vidstack",
  "version": "1.10.9",
  "description": "UI component library for building high-quality, accessible video and audio experiences on the web.",
  "license": "MIT",
  "type": "module",
  "types": "index.d.ts",
  "sideEffects": [
    "./src/elements/bundles/**/*.ts",
    "./dist/*/define/*.js"
  ],
  "engines": {
    "node": ">=18"
  },
  "files": [
    "*.d.ts",
    "dist/",
    "player/",
    "cdn/",
    "plugins.*",
    "tailwind.*",
    "analyze.json",
    "elements.json",
    "empty.vtt",
    "vscode.html-data.json"
  ],
  "scripts": {
    "analyze": "maverick analyze \"src/**/*.ts\"",
    "dev": "pnpm clean && pnpm build:types && pnpm watch",
    "build": "rollup -c",
    "build:cdn": "rollup -c --config-cdn",
    "build:plugins": "rollup -c --config-plugins",
    "build:types": "tsc -p tsconfig.build.json",
    "types": "pnpm build:types && rollup -c --config-types",
    "clean": "rimraf dist cdn",
    "format": "prettier src --write --loglevel warn",
    "sandbox": "node ../../.scripts/sandbox.js & node rollup.config.js -w",
    "sandbox:build": "vite build sandbox",
    "test": "vitest --run",
    "test:watch": "vitest --watch",
    "test:server": "SERVER=true vitest --run",
    "test:server:watch": "SERVER=true vitest --watch",
    "watch": "pnpm watch:types & rollup -c -w",
    "watch:cdn": "pnpm run build:cdn -w",
    "watch:types": "pnpm run build:types -w"
  },
  "dependencies": {
<<<<<<< HEAD
    "@alugha/ima": "^2.2.1",
    "media-captions": "^1.0.1"
=======
    "media-captions": "^1.0.1",
    "unplugin": "^1.6.0"
>>>>>>> 83f6a337
  },
  "devDependencies": {
    "@floating-ui/dom": "^1.4.4",
    "@maverick-js/cli": "0.41.4",
    "@open-wc/semantic-dom-diff": "^0.20.0",
    "@open-wc/testing-helpers": "^3.0.0",
    "@rollup/plugin-node-resolve": "^15.2.0",
    "@types/fscreen": "^1.0.1",
    "autoprefixer": "^10.4.2",
    "es-module-lexer": "^1.4.0",
    "esbuild": "^0.19.4",
    "esbuild-minify-templates": "^0.11.0",
    "fscreen": "^1.2.0",
    "hls.js": "^1.4.0",
    "jassub": "^1.5.12",
    "jsdom": "^21.0.0",
    "just-debounce-it": "^3.2.0",
    "just-throttle": "^4.2.0",
    "lit-html": "^2.7.4",
    "maverick.js": "0.41.4",
    "media-icons": "^1.0.0",
    "postcss": "^8.4.0",
    "rimraf": "^3.0.0",
    "rollup": "^4.0.0",
    "rollup-plugin-dts": "^6.0.0",
    "rollup-plugin-esbuild": "^6.1.0",
    "rollup-pluginutils": "^2.8.2",
    "solid-js": "^1.7.11",
    "svelte": "^4.2.1",
    "tailwindcss": "^3.2.0",
    "tslib": "^2.6.0",
    "type-fest": "^3.8.0",
    "typescript": "^5.3.0",
    "vite": "^5.0.0",
    "vitest": "^0.34.0",
    "vue": "^3.3.4"
  },
  "contributors": [
    "Rahim Alwer <rahim.alwer@gmail.com>",
    "Dave Furfero <furf@furf.com>",
    "Sam Potts <sam@potts.es>"
  ],
  "repository": {
    "type": "git",
    "url": "https://github.com/vidstack/player.git",
    "directory": "packages/vidstack"
  },
  "bugs": {
    "url": "https://github.com/vidstack/player/issues"
  },
  "exports": {
    ".": {
      "types": "./index.d.ts",
      "node": "./dist/server/vidstack.js",
      "deno": "./dist/server/vidstack.js",
      "bun": "./dist/server/vidstack.js",
      "workerd": "./dist/server/vidstack.js",
      "development": "./dist/dev/vidstack.js",
      "default": "./dist/prod/vidstack.js"
    },
    "./elements": {
      "types": "./elements.d.ts",
      "node": "./dist/server/vidstack-elements.js",
      "deno": "./dist/server/vidstack-elements.js",
      "bun": "./dist/server/vidstack-elements.js",
      "workerd": "./dist/server/vidstack-elements.js",
      "development": "./dist/dev/vidstack-elements.js",
      "default": "./dist/prod/vidstack-elements.js"
    },
    "./enhance/player": {
      "types": "./enhance/player.d.ts",
      "node": "./dist/server/enhance/vidstack-player.js",
      "deno": "./dist/server/enhance/vidstack-player.js",
      "bun": "./dist/server/enhance/vidstack-player.js",
      "workerd": "./dist/server/enhance/vidstack-player.js",
      "development": "./dist/dev/enhance/vidstack-player.js",
      "default": "./dist/prod/enhance/vidstack-player.js"
    },
    "./enhance/plyr": {
      "types": "./enhance/plyr.d.ts",
      "node": "./dist/server/enhance/plyr.js",
      "deno": "./dist/server/enhance/plyr.js",
      "bun": "./dist/server/enhance/plyr.js",
      "workerd": "./dist/server/enhance/plyr.js",
      "development": "./dist/dev/enhance/plyr.js",
      "default": "./dist/prod/enhance/plyr.js"
    },
    "./icons": {
      "types": "./icons.d.ts",
      "node": "./dist/server/define/vidstack-icons.js",
      "deno": "./dist/server/define/vidstack-icons.js",
      "bun": "./dist/server/define/vidstack-icons.js",
      "workerd": "./dist/server/define/vidstack-icons.js",
      "development": "./dist/dev/define/vidstack-icons.js",
      "default": "./dist/prod/define/vidstack-icons.js"
    },
    "./player": {
      "types": "./player/index.d.ts",
      "node": "./dist/server/define/vidstack-player.js",
      "deno": "./dist/server/define/vidstack-player.js",
      "bun": "./dist/server/define/vidstack-player.js",
      "workerd": "./dist/server/define/vidstack-player.js",
      "development": "./dist/dev/define/vidstack-player.js",
      "default": "./dist/prod/define/vidstack-player.js"
    },
    "./player/ui": {
      "types": "./player/ui.d.ts",
      "node": "./dist/server/define/vidstack-player-ui.js",
      "deno": "./dist/server/define/vidstack-player-ui.js",
      "bun": "./dist/server/define/vidstack-player-ui.js",
      "workerd": "./dist/server/define/vidstack-player-ui.js",
      "development": "./dist/dev/define/vidstack-player-ui.js",
      "default": "./dist/prod/define/vidstack-player-ui.js"
    },
    "./player/layouts": {
      "types": "./player/layouts/index.d.ts",
      "node": "./dist/server/define/vidstack-player-layouts.js",
      "deno": "./dist/server/define/vidstack-player-layouts.js",
      "bun": "./dist/server/define/vidstack-player-layouts.js",
      "workerd": "./dist/server/define/vidstack-player-layouts.js",
      "development": "./dist/dev/define/vidstack-player-layouts.js",
      "default": "./dist/prod/define/vidstack-player-layouts.js"
    },
    "./player/layouts/default": {
      "types": "./player/layouts/default.d.ts",
      "node": "./dist/server/define/vidstack-player-default-layout.js",
      "deno": "./dist/server/define/vidstack-player-default-layout.js",
      "bun": "./dist/server/define/vidstack-player-default-layout.js",
      "workerd": "./dist/server/define/vidstack-player-default-layout.js",
      "development": "./dist/dev/define/vidstack-player-default-layout.js",
      "default": "./dist/prod/define/vidstack-player-default-layout.js"
    },
    "./player/layouts/plyr": {
      "types": "./player/layouts/plyr.d.ts",
      "node": "./dist/server/define/vidstack-player-plyr-layout.js",
      "deno": "./dist/server/define/vidstack-player-plyr-layout.js",
      "bun": "./dist/server/define/vidstack-player-plyr-layout.js",
      "workerd": "./dist/server/define/vidstack-player-plyr-layout.js",
      "development": "./dist/dev/define/vidstack-player-plyr-layout.js",
      "default": "./dist/prod/define/vidstack-player-plyr-layout.js"
    },
    "./dist/types/*": "./dist/types/*",
    "./player/styles/*": "./player/styles/*",
    "./package.json": "./package.json",
    "./tailwind.cjs": {
      "types": "./tailwind.d.cts",
      "default": "./tailwind.cjs"
    },
    "./analyze.json": {
      "types": "./analyze.json.d.ts",
      "default": "./analyze.json"
    },
    "./elements.json": "./elements.json",
    "./vue": {
      "types": "./vue.d.ts",
      "default": "./vue.d.ts"
    },
    "./svelte": {
      "types": "./svelte.d.ts",
      "default": "./svelte.d.ts"
    },
    "./solid": {
      "types": "./solid.d.ts",
      "default": "./solid.d.ts"
    },
    "./bundle": {
      "types": "./bundle.d.ts",
      "default": "./bundle.d.ts"
    },
    "./plugins": {
      "types": "./plugins.d.ts",
      "default": "./plugins.js"
    },
    "./dom.d.ts": "./dom.d.ts",
    "./google-cast.d.ts": "./google-cast.d.ts",
    "./vscode.html-data.json": "./vscode.html-data.json"
  },
  "publishConfig": {
    "access": "public"
  },
  "keywords": [
    "accessible",
    "analytics",
    "audio",
    "customizable",
    "dailymotion",
    "elements",
    "extensible",
    "file",
    "framework-agnostic",
    "headless",
    "hls",
    "html5",
    "jwplayer",
    "media",
    "plyr",
    "player",
    "spec-compliant",
    "tailwind",
    "universal",
    "uploader",
    "vds",
    "video",
    "videojs",
    "vidstack",
    "vime",
    "vimeo",
    "web-component",
    "universal",
    "youtube"
  ]
}<|MERGE_RESOLUTION|>--- conflicted
+++ resolved
@@ -45,13 +45,9 @@
     "watch:types": "pnpm run build:types -w"
   },
   "dependencies": {
-<<<<<<< HEAD
     "@alugha/ima": "^2.2.1",
-    "media-captions": "^1.0.1"
-=======
     "media-captions": "^1.0.1",
     "unplugin": "^1.6.0"
->>>>>>> 83f6a337
   },
   "devDependencies": {
     "@floating-ui/dom": "^1.4.4",
